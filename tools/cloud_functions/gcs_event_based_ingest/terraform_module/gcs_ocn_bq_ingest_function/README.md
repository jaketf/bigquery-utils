<!-- START doctoc generated TOC please keep comment here to allow auto update -->
<!-- DON'T EDIT THIS SECTION, INSTEAD RE-RUN doctoc TO UPDATE -->
**Table of Contents**

- [Cloud Function: Event Driven BigQuery Ingest](#cloud-function-event-driven-bigquery-ingest)
  - [Requirements](#requirements)
  - [Providers](#providers)
  - [Inputs](#inputs)
  - [Outputs](#outputs)

<!-- END doctoc generated TOC please keep comment here to allow auto update -->

# Cloud Function: Event Driven BigQuery Ingest
Terraform module for deploying the Google Cloud Function
for event based ingest of GCS data to BigQuery described [here](../README.md).


Note that by default all environment variables for the cloud function
will be empty deferring to the defaults implemented in the function and
documented [here](../gcs_ocn_bq_ingest_function/README.md)

## Requirements

| Name | Version |
|------|---------|
| terraform | >= 0.12 |
| archive | ~> 2.0.0 |
| google | >= 3.38.0 |
| template | ~> 2.2.0 |

## Providers

| Name | Version |
|------|---------|
| archive | ~> 2.0.0 |
| google | >= 3.38.0 |

## Inputs

| Name | Description | Type | Default | Required |
|------|-------------|------|---------|:--------:|
| app\_id | Application Name | `any` | n/a | yes |
| cloudfunctions\_source\_bucket | GCS bucket to store Cloud Functions Source | `any` | n/a | yes |
| data\_ingester\_sa | Service Account Email responsible for ingesting data to BigQuery | `any` | n/a | yes |
| destination\_regex | A [Python Regex with named capturing groups](https://docs.python.org/3/howto/regex.html#non-capturing-and-named-groups) for destination `dataset`, `table`, (optional: `partition`, `batch`) | `string` | `""` | no |
| function\_source\_folder | Path to Cloud Function source | `string` | `"../gcs_event_based_ingest/gcs_ocn_bq_ingest/"` | no |
| input\_bucket | GCS bucket to watch for new files | `any` | n/a | yes |
| input\_prefix | GCS prefix to watch for new files in input\_bucket | `any` | `null` | no |
| job\_prefix | Prefix for BigQuery Job IDs | `string` | `""` | no |
| max\_batch\_bytes | Max bytes for BigQuery Load job | `string` | `""` | no |
| project\_id | GCP Project ID | `any` | n/a | yes |
| region | GCP region in which to deploy cloud function | `string` | `"us-central1"` | no |
| success\_filename | Filename to trigger a load of a prefix | `string` | `""` | no |
| use\_pubsub\_notifications | Setting this to true will use Pub/Sub notifications By default we will use Cloud Functions Event direct notifications. See https://cloud.google.com/storage/docs/pubsub-notifications. | `bool` | `false` | no |
| wait\_for\_job\_seconds | How long to wait before deciding BQ job did not fail quickly | `string` | `""` | no |

## Outputs

| Name | Description |
|------|-------------|
| cloud-function | instance of cloud function deployed by this module. |
<<<<<<< HEAD
| storage-notification | n/a |
=======
>>>>>>> 7210f43a
<|MERGE_RESOLUTION|>--- conflicted
+++ resolved
@@ -58,8 +58,4 @@
 
 | Name | Description |
 |------|-------------|
-| cloud-function | instance of cloud function deployed by this module. |
-<<<<<<< HEAD
-| storage-notification | n/a |
-=======
->>>>>>> 7210f43a
+| cloud-function | instance of cloud function deployed by this module. |