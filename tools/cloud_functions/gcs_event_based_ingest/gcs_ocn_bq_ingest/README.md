--- conflicted
+++ resolved
@@ -1,4 +1,3 @@
-<<<<<<< HEAD
 <!-- START doctoc generated TOC please keep comment here to allow auto update -->
 <!-- DON'T EDIT THIS SECTION, INSTEAD RE-RUN doctoc TO UPDATE -->
 **Table of Contents**
@@ -10,8 +9,6 @@
 
 <!-- END doctoc generated TOC please keep comment here to allow auto update -->
 
-=======
->>>>>>> 7210f43a
 # Event Driven BigQuery Ingest
 This directory defines a reusable [Background Cloud Function](https://cloud.google.com/functions/docs/writing/background)
 for ingesting any new file at a GCS prefix with a file name containing a
@@ -51,4 +48,4 @@
 1. To support notifications based on a GCS prefix
 (rather than every object in the bucket), we chose to use manually
 configure Pub/Sub Notifications manually and use a Pub/Sub triggered
-Cloud Function.+Cloud Function.
